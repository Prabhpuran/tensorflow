# Copyright 2015 The TensorFlow Authors. All Rights Reserved.
#
# Licensed under the Apache License, Version 2.0 (the "License");
# you may not use this file except in compliance with the License.
# You may obtain a copy of the License at
#
#     http://www.apache.org/licenses/LICENSE-2.0
#
# Unless required by applicable law or agreed to in writing, software
# distributed under the License is distributed on an "AS IS" BASIS,
# WITHOUT WARRANTIES OR CONDITIONS OF ANY KIND, either express or implied.
# See the License for the specific language governing permissions and
# limitations under the License.
# ==============================================================================
"""Turn Python docstrings into Markdown for TensorFlow documentation."""

from __future__ import absolute_import
from __future__ import division
from __future__ import print_function

import ast
import functools
import inspect
import os
import re

import codegen
import six

# A regular expression capturing a python indentifier.
IDENTIFIER_RE = '[a-zA-Z_][a-zA-Z0-9_]*'


def documentation_path(full_name):
  """Returns the file path for the documentation for the given API symbol.

  Given the fully qualified name of a library symbol, compute the path to which
  to write the documentation for that symbol (relative to a base directory).
  Documentation files are organized into directories that mirror the python
  module/class structure.

  Args:
    full_name: Fully qualified name of a library symbol.

  Returns:
    The file path to which to write the documentation for `full_name`.
  """
  dirs = full_name.split('.')
  return os.path.join(*dirs) + '.md'


def _get_raw_docstring(py_object):
  """Get the docs for a given python object.

  Args:
    py_object: A python object to retrieve the docs for (class, function/method,
      or module).

  Returns:
    The docstring, or the empty string if no docstring was found.
  """
  # For object instances, inspect.getdoc does give us the docstring of their
  # type, which is not what we want. Only return the docstring if it is useful.
  if (inspect.isclass(py_object) or inspect.ismethod(py_object) or
      inspect.isfunction(py_object) or inspect.ismodule(py_object) or
      isinstance(py_object, property)):
    return inspect.getdoc(py_object) or ''
  else:
    return ''


def _get_brief_docstring(py_object):
  """Gets the one line docstring of a python object."""
  return _get_raw_docstring(py_object).split('\n')[0]


def _reference_to_link(ref_full_name, relative_path_to_root, duplicate_of):
  """Resolve a "@{symbol}" reference to a relative path, respecting duplicates.

  The input to this function should already be stripped of the '@' and '{}', and
  its output is only the link, not the full Markdown.

  Args:
    ref_full_name: The fully qualified name of the symbol to link to.
    relative_path_to_root: The relative path from the location of the current
      document to the root of the API documentation.
    duplicate_of: A map from duplicate full names to master names.

  Returns:
    A relative path that links from the documentation page of `from_full_name`
    to the documentation page of `ref_full_name`.
  """
  master_name = duplicate_of.get(ref_full_name, ref_full_name)
  ref_path = documentation_path(master_name)
  return os.path.join(relative_path_to_root, ref_path)


def _markdown_link(link_text, ref_full_name, relative_path_to_root,
                   duplicate_of):
  """Resolve a "@{symbol}" reference to a Markdown link, respecting duplicates.

  The input to this function should already be stripped of the '@' and '{}'.
  This function returns a Markdown link. It is assumed that this is a code
  reference, so the link text will always be rendered as code (using backticks).

  `link_text` should refer to a library symbol, starting with 'tf.'.

  Args:
    link_text: The text of the Markdown link.
    ref_full_name: The fully qualified name of the symbol to link to.
    relative_path_to_root: The relative path from the location of the current
      document to the root of the API documentation.
    duplicate_of: A map from duplicate full names to master names.

  Returns:
    A markdown link from the documentation page of `from_full_name`
    to the documentation page of `ref_full_name`.
  """
  return '[`%s`](%s)' % (
      link_text,
      _reference_to_link(ref_full_name, relative_path_to_root, duplicate_of))


def replace_references(string, relative_path_to_root, duplicate_of):
  """Replace "@{symbol}" references with links to symbol's documentation page.

  This functions finds all occurrences of "@{symbol}" in `string` and replaces
  them with markdown links to the documentation page for "symbol".

  `relative_path_to_root` is the relative path from the document that contains
  the "@{symbol}" reference to the root of the API documentation that is linked
  to. If the containing page is part of the same API docset,
  `relative_path_to_root` can be set to
  `os.path.dirname(documentation_path(name))`, where `name` is the python name
  of the object whose documentation page the reference lives on.

  Args:
    string: A string in which "@{symbol}" references should be replaced.
    relative_path_to_root: The relative path from the contianing document to the
      root of the API documentation that is being linked to.
    duplicate_of: A map from duplicate names to preferred names of API symbols.

  Returns:
    `string`, with "@{symbol}" references replaced by Markdown links.
  """
  full_name_re = '%s(.%s)*' % (IDENTIFIER_RE, IDENTIFIER_RE)
  symbol_reference_re = re.compile(r'@\{(' + full_name_re + r')\}')
  return re.sub(symbol_reference_re,
                lambda match: _markdown_link(match.group(1), match.group(1),  # pylint: disable=g-long-lambda
                                             relative_path_to_root,
                                             duplicate_of),
                string)


def _md_docstring(py_object, relative_path_to_root, duplicate_of):
  """Get the docstring from an object and make it into nice Markdown.

  For links within the same set of docs, the `relative_path_to_root` for a
  docstring on the page for `full_name` can be set to

  ```python
  relative_path_to_root = os.path.relpath(
    os.path.dirname(documentation_path(full_name)) or '.', '.')
  ```

  Args:
    py_object: A python object to retrieve the docs for (class, function/method,
      or module).
    relative_path_to_root: The relative path from the location of the current
      document to the root of the API documentation. This is used to compute
      links for "@symbol" references.
    duplicate_of: A map from duplicate symbol names to master names. Used to
      resolve "@symbol" references.

  Returns:
    The docstring, or the empty string if no docstring was found.
  """
  # TODO(wicke): If this is a partial, use the .func docstring and add a note.
  raw_docstring = _get_raw_docstring(py_object)
  raw_lines = raw_docstring.split('\n')

  # Define regular expressions used during parsing below.
  symbol_list_item_re = re.compile(r'^  (%s): ' % IDENTIFIER_RE)
  section_re = re.compile(r'^(\w+):\s*$')

  # Translate docstring line by line.
  in_special_section = False
  lines = []

  def is_section_start(i):
    # Previous line is empty, line i is "Word:", and next line is indented.
    return (i > 0 and not raw_lines[i-1].strip() and
            re.match(section_re, raw_lines[i]) and
            len(raw_lines) > i+1 and raw_lines[i+1].startswith('  '))

  for i, line in enumerate(raw_lines):
    if not in_special_section and is_section_start(i):
      in_special_section = True
      lines.append('#### ' + section_re.sub(r'\1:', line))
      lines.append('')
      continue

    # If the next line starts a new section, this one ends. Add an extra line.
    if in_special_section and is_section_start(i+1):
      in_special_section = False
      lines.append('')

    if in_special_section:
      # Translate symbols in 'Args:', 'Parameters:', 'Raises:', etc. sections.
      lines.append(symbol_list_item_re.sub(r'* <b>`\1`</b>: ', line))
    else:
      lines.append(line)

  docstring = '\n'.join(lines)

  # TODO(deannarubin): Improve formatting for devsite
  # TODO(deannarubin): Interpret @compatibility and other formatting notes.

  return replace_references(docstring, relative_path_to_root, duplicate_of)


def _get_arg_spec(func):
  """Extracts signature information from a function or functools.partial object.

  For functions, uses `inspect.getargspec`. For `functools.partial` objects,
  corrects the signature of the underlying function to take into account the
  removed arguments.

  Args:
    func: A function whose signature to extract.

  Returns:
    An `ArgSpec` namedtuple `(args, varargs, keywords, defaults)`, as returned
    by `inspect.getargspec`.
  """
  # getargspec does not work for functools.partial objects directly.
  if isinstance(func, functools.partial):
    argspec = inspect.getargspec(func.func)
    # Remove the args from the original function that have been used up.
    first_default_arg = (
        len(argspec.args or []) - len(argspec.defaults or []))
    partial_args = len(func.args)
    argspec_args = []

    if argspec.args:
      argspec_args = list(argspec.args[partial_args:])

    argspec_defaults = list(argspec.defaults or ())
    if argspec.defaults and partial_args > first_default_arg:
      argspec_defaults = list(argspec.defaults[partial_args-first_default_arg:])

    first_default_arg = max(0, first_default_arg - partial_args)
    for kwarg in (func.keywords or []):
      if kwarg in (argspec.args or []):
        i = argspec_args.index(kwarg)
        argspec_args.pop(i)
        if i >= first_default_arg:
          argspec_defaults.pop(i-first_default_arg)
        else:
          first_default_arg -= 1
    return inspect.ArgSpec(args=argspec_args,
                           varargs=argspec.varargs,
                           keywords=argspec.keywords,
                           defaults=tuple(argspec_defaults))
  else:  # Regular function or method, getargspec will work fine.
    return inspect.getargspec(func)


def _remove_first_line_indent(string):
  indent = len(re.match(r'^\s*', string).group(0))
  return '\n'.join([line[indent:] for line in string.split('\n')])


def _generate_signature(func, reverse_index):
  """Given a function, returns a string representing its args.

  This function produces a string representing the arguments to a python
  function, including surrounding parentheses. It uses inspect.getargspec, which
  does not generalize well to Python 3.x, which is more flexible in how *args
  and **kwargs are handled. This is not a problem in TF, since we have to remain
  compatible to Python 2.7 anyway.

  This function uses `__name__` for callables if it is available. This can lead
  to poor results for functools.partial and other callable objects.

  The returned string is Python code, so if it is included in a Markdown
  document, it should be typeset as code (using backticks), or escaped.

  Args:
    func: A function, method, or functools.partial to extract the signature for.
    reverse_index: A map from object ids to canonical full names to use.

  Returns:
    A string representing the signature of `func` as python code.
  """

  # This produces poor signatures for decorated functions.
  # TODO(wicke): We need to use something like the decorator module to fix it.

  args_list = []

  argspec = _get_arg_spec(func)
  first_arg_with_default = (
      len(argspec.args or []) - len(argspec.defaults or []))

  # Python documentation skips `self` when printing method signatures.
  # Note we cannot test for ismethod here since unbound methods do not register
  # as methods (in Python 3).
  first_arg = 1 if 'self' in argspec.args[:1] else 0

  # Add all args without defaults.
  for arg in argspec.args[first_arg:first_arg_with_default]:
    args_list.append(arg)

  # Add all args with defaults.
  if argspec.defaults:
    source = _remove_first_line_indent(inspect.getsource(func))
    func_ast = ast.parse(source)
    ast_defaults = func_ast.body[0].args.defaults

    for arg, default, ast_default in zip(
        argspec.args[first_arg_with_default:], argspec.defaults, ast_defaults):
      if id(default) in reverse_index:
        default_text = reverse_index[id(default)]
      else:
        default_text = codegen.to_source(ast_default)
        if default_text != repr(default):
          # This may be an internal name. If so, handle the ones we know about.
          # TODO(wicke): This should be replaced with a lookup in the index.
          # TODO(wicke): (replace first ident with tf., check if in index)
          internal_names = {
              'ops.GraphKeys': 'tf.GraphKeys',
              '_ops.GraphKeys': 'tf.GraphKeys',
              'init_ops.zeros_initializer': 'tf.zeros_initializer',
              'init_ops.ones_initializer': 'tf.ones_initializer',
              'saver_pb2.SaverDef': 'tf.SaverDef',
          }
          full_name_re = '^%s(.%s)+' % (IDENTIFIER_RE, IDENTIFIER_RE)
          match = re.match(full_name_re, default_text)
          if match:
            lookup_text = default_text
            for internal_name, public_name in six.iteritems(internal_names):
              if match.group(0).startswith(internal_name):
                lookup_text = public_name + default_text[len(internal_name):]
                break
            if default_text is lookup_text:
              print('Using default arg, failed lookup: %s, repr: %r' % (
                  default_text, default))
            else:
              default_text = lookup_text

      args_list.append('%s=%s' % (arg, default_text))

  # Add *args and *kwargs.
  if argspec.varargs:
    args_list.append('*' + argspec.varargs)
  if argspec.keywords:
    args_list.append('**' + argspec.keywords)

  return '(%s)' % ', '.join(args_list)


def _generate_markdown_for_function(full_name, duplicate_names,
                                    function, duplicate_of, reverse_index):
  """Generate Markdown docs for a function or method.

  This function creates a documentation page for a function. It uses the
  function name (incl. signature) as the title, followed by a list of duplicate
  names (if there are any), and the Markdown formatted docstring of the
  function.

  Args:
    full_name: The preferred name of the function. Used in the title. Must not
      be present in `duplicate_of` (master names never are).
    duplicate_names: A sorted list of alternative names (incl. `full_name`).
    function: The python object referenced by `full_name`.
    duplicate_of: A map of duplicate full names to master names. Used to resolve
      @{symbol} references in the docstring.
    reverse_index: A map from object ids in the index to full names.

  Returns:
    A string that can be written to a documentation file for this function.
  """
  # TODO(wicke): Make sure this works for partials.
  relative_path = os.path.relpath(
      os.path.dirname(documentation_path(full_name)) or '.', '.')
  docstring = _md_docstring(function, relative_path, duplicate_of)
  signature = _generate_signature(function, reverse_index)

  if duplicate_names:
    aliases = '\n'.join(['### `%s`' % (name + signature)
                         for name in duplicate_names])
    aliases += '\n\n'
  else:
    aliases = ''

  return '#`%s%s`\n\n%s%s' % (full_name, signature, aliases, docstring)


def _generate_markdown_for_class(full_name, duplicate_names, py_class,
                                 duplicate_of, index, tree, reverse_index):
  """Generate Markdown docs for a class.

  This function creates a documentation page for a class. It uses the
  class name as the title, followed by a list of duplicate
  names (if there are any), the Markdown formatted docstring of the
  class, a list of links to all child class docs, a list of all properties
  including their docstrings, a list of all methods incl. their docstrings, and
  a list of all class member names (public fields).

  Args:
    full_name: The preferred name of the class. Used in the title. Must not
      be present in `duplicate_of` (master names never are).
    duplicate_names: A sorted list of alternative names (incl. `full_name`).
    py_class: The python object referenced by `full_name`.
    duplicate_of: A map of duplicate full names to master names. Used to resolve
      @{symbol} references in the docstrings.
    index: A map from full names to python object references.
    tree: A map from full names to the names of all documentable child objects.
    reverse_index: A map from object ids in the index to full names.

  Returns:
    A string that can be written to a documentation file for this class.
  """
  relative_path = os.path.relpath(
      os.path.dirname(documentation_path(full_name)) or '.', '.')
  docstring = _md_docstring(py_class, relative_path, duplicate_of)
  if duplicate_names:
    aliases = '\n'.join(['### `class %s`' % name for name in duplicate_names])
    aliases += '\n\n'
  else:
    aliases = ''

  docs = '# `%s`\n\n%s%s\n\n' % (full_name, aliases, docstring)

  field_names = []
  properties = []
  methods = []
  class_links = []
  for member in tree[full_name]:
    child_name = '.'.join([full_name, member])
    child = index[child_name]

    if isinstance(child, property):
      properties.append((member, child))
    elif inspect.isclass(child):
      class_links.append(_markdown_link('class ' + member, child_name,
                                        relative_path, duplicate_of))
    elif inspect.ismethod(child) or inspect.isfunction(child):
      methods.append((member, child))
    else:
      # TODO(wicke): We may want to also remember the object itself.
      field_names.append(member)

  if class_links:
    docs += '## Child Classes\n'
    docs += '\n\n'.join(sorted(class_links))
    docs += '\n\n'

  if properties:
    docs += '## Properties\n\n'
    for property_name, prop in sorted(properties, key=lambda x: x[0]):
      docs += '### `%s`\n\n%s\n\n' % (
          property_name, _md_docstring(prop, relative_path, duplicate_of))
    docs += '\n\n'

  if methods:
    docs += '## Methods\n\n'
    for method_name, method in sorted(methods, key=lambda x: x[0]):
      method_signature = method_name + _generate_signature(method,
                                                           reverse_index)
      docs += '### `%s`\n\n%s\n\n' % (method_signature,
                                      _md_docstring(method, relative_path,
                                                    duplicate_of))
    docs += '\n\n'

  if field_names:
    docs += '## Class Members\n\n'
    # TODO(wicke): Document the value of the members, at least for basic types.
    docs += '\n\n'.join(sorted(field_names))
    docs += '\n\n'

  return docs


def _generate_markdown_for_module(full_name, duplicate_names, module,
                                  duplicate_of, index, tree):
  """Generate Markdown docs for a module.

  This function creates a documentation page for a module. It uses the
  module name as the title, followed by a list of duplicate
  names (if there are any), the Markdown formatted docstring of the
  class, and a list of links to all members of this module.

  Args:
    full_name: The preferred name of the module. Used in the title. Must not
      be present in `duplicate_of` (master names never are).
    duplicate_names: A sorted list of alternative names (incl. `full_name`).
    module: The python object referenced by `full_name`.
    duplicate_of: A map of duplicate full names to master names. Used to resolve
      @{symbol} references in the docstrings.
    index: A map from full names to python object references.
    tree: A map from full names to the names of all documentable child objects.

  Returns:
    A string that can be written to a documentation file for this module.
  """
  relative_path = os.path.relpath(
      os.path.dirname(documentation_path(full_name)) or '.', '.')
  docstring = _md_docstring(module, relative_path, duplicate_of)
  if duplicate_names:
    aliases = '\n'.join(['### Module `%s`' % name for name in duplicate_names])
    aliases += '\n\n'
  else:
    aliases = ''

  member_names = tree.get(full_name, [])

  # Make links to all members.
  member_links = []
  for name in member_names:
    member_full_name = full_name + '.' + name if full_name else name
    member = index[member_full_name]

    if inspect.isclass(member):
      link_text = 'class ' + name
    elif inspect.isfunction(member):
      link_text = name + '(...)'
    else:
      link_text = name

    member_links.append(_markdown_link(link_text, member_full_name,
                                       relative_path, duplicate_of))

  # TODO(deannarubin): Make this list into a table and add the brief docstring.
  # (use _get_brief_docstring)

  return '# Module `%s`\n\n%s%s\n\n## Members\n\n%s' % (
      full_name, aliases, docstring, '\n\n'.join(member_links))


_CODE_URL_PREFIX = (
    'https://www.tensorflow.org/code/')


def generate_markdown(full_name, py_object,
                      duplicate_of, duplicates,
                      index, tree, reverse_index, base_dir):
  """Generate Markdown docs for a given object that's part of the TF API.

  This function uses _md_docstring to obtain the docs pertaining to
  `object`.

  This function resolves '@symbol' references in the docstrings into links to
  the appropriate location. It also adds a list of alternative names for the
  symbol automatically.

  It assumes that the docs for each object live in a file given by
  `documentation_path`, and that relative links to files within the
  documentation are resolvable.

  The output is Markdown that can be written to file and published.

  Args:
    full_name: The fully qualified name of the symbol to be
      documented.
    py_object: The Python object to be documented. Its documentation is sourced
      from `py_object`'s docstring.
    duplicate_of: A `dict` mapping fully qualified names to "master" names. This
      is used to resolve "@{symbol}" references to the "master" name.
    duplicates: A `dict` mapping fully qualified names to a set of all
      aliases of this name. This is used to automatically generate a list of all
      aliases for each name.
    index: A `dict` mapping fully qualified names to the corresponding Python
      objects. Used to produce docs for child objects, and to check the validity
      of "@{symbol}" references.
    tree: A `dict` mapping a fully qualified name to the names of all its
      members. Used to populate the members section of a class or module page.
    reverse_index: A `dict` mapping objects in the index to full names.
    base_dir: A base path that is stripped from file locations written to the
      docs.

  Returns:
    A string containing the Markdown docs for `py_object`.

  Raises:
    RuntimeError: If an object is encountered for which we don't know how
      to make docs.
  """

  # Which other aliases exist for the object referenced by full_name?
  master_name = duplicate_of.get(full_name, full_name)
  duplicate_names = duplicates.get(master_name, [full_name])

  # TODO(wicke): Once other pieces are ready, enable this also for partials.
  if (inspect.ismethod(py_object) or inspect.isfunction(py_object) or
      # Some methods in classes from extensions come in as routines.
      inspect.isroutine(py_object)):
    markdown = _generate_markdown_for_function(master_name, duplicate_names,
                                               py_object, duplicate_of,
                                               reverse_index)
  elif inspect.isclass(py_object):
    markdown = _generate_markdown_for_class(master_name, duplicate_names,
                                            py_object, duplicate_of,
                                            index, tree, reverse_index)
  elif inspect.ismodule(py_object):
    markdown = _generate_markdown_for_module(master_name, duplicate_names,
                                             py_object, duplicate_of,
                                             index, tree)
  else:
    raise RuntimeError('Cannot make docs for object %s: %r' % (full_name,
                                                               py_object))

  # Every page gets a note on the bottom about where this object is defined
  # TODO(wicke): If py_object is decorated, get the decorated object instead.
  # TODO(wicke): Only use decorators that support this in TF.

  try:
    path = os.path.relpath(inspect.getfile(py_object), base_dir)

    # TODO(wicke): If this is a generated file, point to the source instead.

    # Never include links outside this code base.
    if not path.startswith('..'):
      markdown += '\n\nDefined in [`%s`](%s%s).\n\n' % (
          path, _CODE_URL_PREFIX, path)
  except TypeError:  # getfile throws TypeError if py_object is a builtin.
    markdown += '\n\nThis is an alias for a Python built-in.'

  return markdown


def generate_global_index(library_name, index, duplicate_of):
  """Given a dict of full names to python objects, generate an index page.

  The index page generated contains a list of links for all symbols in `index`
  that have their own documentation page.

  Args:
    library_name: The name for the documented library to use in the title.
    index: A dict mapping full names to python objects.
    duplicate_of: A map of duplicate names to preferred names.

  Returns:
    A string containing an index page as Markdown.
  """
  symbol_links = []
  for full_name, py_object in six.iteritems(index):
    if (inspect.ismodule(py_object) or inspect.isfunction(py_object) or
        inspect.isclass(py_object)):
<<<<<<< HEAD
      # In Python 3, unbound methods are functions, so eliminate those.
      if inspect.isfunction(py_object):
        if full_name.count('.') == 0:
          parent_name = ''
        else:
          parent_name = full_name[:full_name.rfind('.')]
        if parent_name in index and inspect.isclass(index[parent_name]):
          # Skip methods (=functions with class parents).
          continue
      
      symbol_links.append((index_name,
                           _markdown_link(index_name, full_name,
=======
      symbol_links.append((full_name,
                           _markdown_link(full_name, full_name,
>>>>>>> 79d49517
                                          '.', duplicate_of)))

  lines = ['# All symbols in %s' % library_name, '']
  for _, link in sorted(symbol_links, key=lambda x: x[0]):
    lines.append('*  %s' % link)

  # TODO(deannarubin): Make this list into a table and add the brief docstring.
  # (use _get_brief_docstring)

  return '\n'.join(lines)<|MERGE_RESOLUTION|>--- conflicted
+++ resolved
@@ -648,7 +648,6 @@
   for full_name, py_object in six.iteritems(index):
     if (inspect.ismodule(py_object) or inspect.isfunction(py_object) or
         inspect.isclass(py_object)):
-<<<<<<< HEAD
       # In Python 3, unbound methods are functions, so eliminate those.
       if inspect.isfunction(py_object):
         if full_name.count('.') == 0:
@@ -658,13 +657,8 @@
         if parent_name in index and inspect.isclass(index[parent_name]):
           # Skip methods (=functions with class parents).
           continue
-      
       symbol_links.append((index_name,
                            _markdown_link(index_name, full_name,
-=======
-      symbol_links.append((full_name,
-                           _markdown_link(full_name, full_name,
->>>>>>> 79d49517
                                           '.', duplicate_of)))
 
   lines = ['# All symbols in %s' % library_name, '']
