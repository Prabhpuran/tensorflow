package(
    default_visibility = ["//tensorflow:internal"],
)

licenses(["notice"])  # Apache 2.0

exports_files(["LICENSE"])

load("//tensorflow:tensorflow.bzl", "py_test")
load("//tensorflow:tensorflow.bzl", "tf_py_test")
load("//tensorflow:tensorflow.bzl", "cuda_py_test")
<<<<<<< HEAD

py_library(
    name = "all_reduce",
    srcs = [
        "all_reduce.py",
    ],
    srcs_version = "PY2AND3",
    deps = [
        "//tensorflow/python:array_ops",
        "//tensorflow/python:framework_ops",
        "//tensorflow/python:math_ops",
        "//tensorflow/python:nccl_ops",
    ],
)

tf_py_test(
    name = "all_reduce_test",
    srcs = ["all_reduce_test.py"],
    additional_deps = [
        ":all_reduce",
        "//third_party/py/numpy",
        "//tensorflow/core:protos_all_py",
        "//tensorflow/python:array_ops",
        "//tensorflow/python:client",
        "//tensorflow/python:framework_ops",
        "//tensorflow/python:framework_test_lib",
        "//tensorflow/python:math_ops",
        "//tensorflow/python:constant_op",
        "//tensorflow/python:client_testlib",
        "//tensorflow/python:platform",
        "//tensorflow/python:platform_test",
        "//tensorflow/python:state_ops",
    ],
)

py_library(
    name = "cross_device_ops",
    srcs = ["cross_device_ops.py"],
    srcs_version = "PY2AND3",
    deps = [
        ":cross_device_utils",
        ":device_util",
        ":reduce_util",
        ":values",
        "//tensorflow/python:array_ops",
        "//tensorflow/python:device_lib",
        "//tensorflow/python:framework_ops",
        "//tensorflow/python:math_ops",
        "//tensorflow/python:platform",
        "//tensorflow/python:resource_variable_ops",
        "//tensorflow/python/eager:context",
        "@six_archive//:six",
    ],
)

py_library(
    name = "cross_device_utils",
    srcs = ["cross_device_utils.py"],
    srcs_version = "PY2AND3",
    deps = [
        ":all_reduce",
        ":values",
        "//tensorflow/python:array_ops",
        "//tensorflow/python:collective_ops",
        "//tensorflow/python:device",
        "//tensorflow/python:dtypes",
        "//tensorflow/python:framework_ops",
        "//tensorflow/python:gradients",
        "//tensorflow/python:math_ops",
        "//tensorflow/python:nccl_ops",
    ],
)

py_library(
    name = "device_util",
    srcs = ["device_util.py"],
    srcs_version = "PY2AND3",
    deps = [
        "//tensorflow/python:device",
        "//tensorflow/python:framework_ops",
        "//tensorflow/python/eager:context",
    ],
)

cuda_py_test(
    name = "device_util_test",
    srcs = ["device_util_test.py"],
    additional_deps = [
        ":device_util",
        "//tensorflow/python:client_testlib",
        "//tensorflow/python:framework_ops",
=======

py_library(
    name = "all_reduce",
    srcs = [
        "all_reduce.py",
    ],
    srcs_version = "PY2AND3",
    deps = [
        "//tensorflow/python:array_ops",
        "//tensorflow/python:framework_ops",
        "//tensorflow/python:math_ops",
        "//tensorflow/python:nccl_ops",
    ],
)

tf_py_test(
    name = "all_reduce_test",
    srcs = ["all_reduce_test.py"],
    additional_deps = [
        ":all_reduce",
        "//third_party/py/numpy",
        "//tensorflow/core:protos_all_py",
        "//tensorflow/python:array_ops",
        "//tensorflow/python:client",
        "//tensorflow/python:framework_ops",
        "//tensorflow/python:framework_test_lib",
        "//tensorflow/python:math_ops",
        "//tensorflow/python:constant_op",
        "//tensorflow/python:client_testlib",
        "//tensorflow/python:platform",
        "//tensorflow/python:platform_test",
        "//tensorflow/python:state_ops",
    ],
)

py_library(
    name = "cross_device_ops",
    srcs = ["cross_device_ops.py"],
    srcs_version = "PY2AND3",
    deps = [
        ":cross_device_utils",
        ":device_util",
        ":reduce_util",
        ":values",
        "//tensorflow/python:array_ops",
        "//tensorflow/python:device_lib",
        "//tensorflow/python:framework_ops",
        "//tensorflow/python:math_ops",
        "//tensorflow/python:platform",
        "//tensorflow/python:resource_variable_ops",
        "//tensorflow/python/eager:context",
        "@six_archive//:six",
    ],
)

py_library(
    name = "cross_device_utils",
    srcs = ["cross_device_utils.py"],
    srcs_version = "PY2AND3",
    deps = [
        ":all_reduce",
        ":values",
        "//tensorflow/python:array_ops",
        "//tensorflow/python:collective_ops",
        "//tensorflow/python:device",
        "//tensorflow/python:dtypes",
        "//tensorflow/python:framework_ops",
        "//tensorflow/python:gradients",
        "//tensorflow/python:math_ops",
        "//tensorflow/python:nccl_ops",
    ],
)

py_library(
    name = "device_util",
    srcs = ["device_util.py"],
    srcs_version = "PY2AND3",
    deps = [
        "//tensorflow/python:device",
        "//tensorflow/python:framework_ops",
        "//tensorflow/python/eager:context",
    ],
)

cuda_py_test(
    name = "device_util_test",
    srcs = ["device_util_test.py"],
    additional_deps = [
        ":device_util",
        "//tensorflow/python:client_testlib",
        "//tensorflow/python:framework_ops",
    ],
)

py_library(
    name = "distribute",
    srcs = [
        "__init__.py",
    ],
    srcs_version = "PY2AND3",
    deps = [
        ":distribute_lib",
        ":mirrored_strategy",
>>>>>>> cdfa6f23
    ],
)

py_library(
    name = "distribute_lib",
    srcs = [
        "distribute_lib.py",
        "distribution_strategy_context.py",
    ],
    srcs_version = "PY2AND3",
    deps = [
        ":device_util",
        ":reduce_util",
        "//tensorflow/python:array_ops",
        "//tensorflow/python:constant_op",
        "//tensorflow/python:control_flow_ops",
        "//tensorflow/python:dtypes",
        "//tensorflow/python:framework_ops",
        "//tensorflow/python:platform",
        "//tensorflow/python:resource_variable_ops",
        "//tensorflow/python:state_ops",
        "//tensorflow/python:util",
        "//tensorflow/python:variable_scope",
        "//tensorflow/python/data",
        "//tensorflow/python/distribute/cluster_resolver:cluster_resolver_lib",
        "//tensorflow/python/ops/losses",
        "//tensorflow/tools/docs:doc_controls",
    ],
)

py_test(
    name = "distribute_lib_test",
    size = "small",
    srcs = ["distribute_lib_test.py"],
    srcs_version = "PY2AND3",
    deps = [
        ":distribute_lib",
        "//tensorflow/python:client_testlib",
        "//tensorflow/python:constant_op",
        "//tensorflow/python:dtypes",
        "//tensorflow/python:variable_scope",
    ],
)

py_library(
    name = "distribute_config",
    srcs = [
        "distribute_config.py",
    ],
    deps = [],
)

py_library(
    name = "distribute_coordinator",
    srcs = [
        "distribute_coordinator.py",
    ],
    srcs_version = "PY2AND3",
    deps = [
        ":distribute_coordinator_context",
        ":multi_worker_util",
        "//tensorflow/core:protos_all_py",
        "//tensorflow/python:platform",
        "//tensorflow/python:session",
        "//tensorflow/python:training",
    ],
)

py_test(
    name = "distribute_coordinator_test",
    srcs = ["distribute_coordinator_test.py"],
    srcs_version = "PY2AND3",
    tags = [
        "no_pip",
    ],
    deps = [
        ":distribute_coordinator",
        "//tensorflow/core:protos_all_py",
        "//tensorflow/python:client_testlib",
        "//tensorflow/python:control_flow_ops",
        "//tensorflow/python:distributed_framework_test_lib",
        "//tensorflow/python:framework_ops",
        "//tensorflow/python:framework_test_lib",
        "//tensorflow/python:math_ops",
        "//tensorflow/python:session",
        "//tensorflow/python:training",
        "//tensorflow/python:variable_scope",
        "//tensorflow/python:variables",
    ],
)

py_library(
    name = "distribute_coordinator_context",
    srcs = [
        "distribute_coordinator_context.py",
    ],
    srcs_version = "PY2AND3",
    deps = [],
)

py_library(
    name = "mirrored_strategy",
    srcs = ["mirrored_strategy.py"],
    deps = [
        ":cross_device_ops",
        ":device_util",
        ":distribute_lib",
        ":multi_worker_util",
        ":reduce_util",
        ":shared_variable_creator",
        ":values",
        "//tensorflow/core:protos_all_py",
        "//tensorflow/python:array_ops",
        "//tensorflow/python:constant_op",
        "//tensorflow/python:control_flow_ops",
        "//tensorflow/python:device",
        "//tensorflow/python:dtypes",
        "//tensorflow/python:framework_ops",
        "//tensorflow/python:pywrap_tensorflow",
        "//tensorflow/python:tensor_util",
        "//tensorflow/python:training",
        "//tensorflow/python:util",
        "//tensorflow/python:variable_scope",
        "//tensorflow/python:variables",
        "//tensorflow/python/eager:context",
        "//tensorflow/python/eager:tape",
    ],
)

py_library(
    name = "multi_worker_util",
    srcs = [
        "multi_worker_util.py",
    ],
    srcs_version = "PY2AND3",
    deps = [
        "//tensorflow/core:protos_all_py",
        "//tensorflow/python:training",
    ],
)

py_library(
    name = "input_ops",
    srcs = ["input_ops.py"],
    deps = [
        "//tensorflow/python:framework_ops",
        "//tensorflow/python/data/experimental/ops:filter_for_shard_ops",
        "//tensorflow/python/data/util:nest",
    ],
)

cuda_py_test(
    name = "input_ops_test",
    srcs = ["input_ops_test.py"],
    additional_deps = [
        ":input_ops",
        "//tensorflow/python/data/ops:dataset_ops",
        "//tensorflow/python/data/ops:readers",
        "//tensorflow/python:errors",
        "//tensorflow/python:client_testlib",
        "//tensorflow/python:framework_ops",
        "//tensorflow/python:framework_test_lib",
        "//tensorflow/python:io_ops",
        "//tensorflow/python:util",
    ],
    tags = [
        "no_pip",
    ],
)

py_test(
    name = "multi_worker_util_test",
    srcs = ["multi_worker_util_test.py"],
    srcs_version = "PY2AND3",
    tags = ["no_pip"],
    deps = [
        ":multi_worker_util",
        "//tensorflow/core:protos_all_py",
        "//tensorflow/python:constant_op",
        "//tensorflow/python:framework_ops",
        "//tensorflow/python:framework_test_lib",
        "//tensorflow/python:math_ops",
        "//tensorflow/python:training",
        "//tensorflow/python/eager:test",
        "//third_party/py/numpy",
        "@absl_py//absl/testing:parameterized",
    ],
)

# Used only by estimator.
py_library(
    name = "estimator_training",
    srcs = [
        "estimator_training.py",
    ],
    srcs_version = "PY2AND3",
    deps = [
        ":distribute_coordinator",
        ":distribute_coordinator_context",
        "//tensorflow/python:training",
    ],
)

py_library(
    name = "reduce_util",
    srcs = ["reduce_util.py"],
    deps = [
        "//tensorflow/python:util",
        "//tensorflow/python:variable_scope",
    ],
)

py_library(
    name = "shared_variable_creator",
    srcs = ["shared_variable_creator.py"],
)

py_test(
    name = "shared_variable_creator_test",
    srcs = ["shared_variable_creator_test.py"],
    srcs_version = "PY2AND3",
    deps = [
        ":shared_variable_creator",
        "//tensorflow/python:framework_test_lib",
        "//tensorflow/python:variable_scope",
        "//tensorflow/python/eager:test",
    ],
)

py_library(
    name = "values",
    srcs = ["values.py"],
    deps = [
        ":device_util",
        ":distribute_lib",
        ":input_ops",
        "//tensorflow/python:array_ops",
        "//tensorflow/python:control_flow_ops",
        "//tensorflow/python:framework_ops",
        "//tensorflow/python:resource_variable_ops",
        "//tensorflow/python:training",
        "//tensorflow/python:util",
        "//tensorflow/python/data/ops:multi_device_iterator_ops",
        "//tensorflow/python/eager:context",
        "//tensorflow/python/training/checkpointable:base",
        "@six_archive//:six",
    ],
)<|MERGE_RESOLUTION|>--- conflicted
+++ resolved
@@ -9,7 +9,6 @@
 load("//tensorflow:tensorflow.bzl", "py_test")
 load("//tensorflow:tensorflow.bzl", "tf_py_test")
 load("//tensorflow:tensorflow.bzl", "cuda_py_test")
-<<<<<<< HEAD
 
 py_library(
     name = "all_reduce",
@@ -101,98 +100,6 @@
         ":device_util",
         "//tensorflow/python:client_testlib",
         "//tensorflow/python:framework_ops",
-=======
-
-py_library(
-    name = "all_reduce",
-    srcs = [
-        "all_reduce.py",
-    ],
-    srcs_version = "PY2AND3",
-    deps = [
-        "//tensorflow/python:array_ops",
-        "//tensorflow/python:framework_ops",
-        "//tensorflow/python:math_ops",
-        "//tensorflow/python:nccl_ops",
-    ],
-)
-
-tf_py_test(
-    name = "all_reduce_test",
-    srcs = ["all_reduce_test.py"],
-    additional_deps = [
-        ":all_reduce",
-        "//third_party/py/numpy",
-        "//tensorflow/core:protos_all_py",
-        "//tensorflow/python:array_ops",
-        "//tensorflow/python:client",
-        "//tensorflow/python:framework_ops",
-        "//tensorflow/python:framework_test_lib",
-        "//tensorflow/python:math_ops",
-        "//tensorflow/python:constant_op",
-        "//tensorflow/python:client_testlib",
-        "//tensorflow/python:platform",
-        "//tensorflow/python:platform_test",
-        "//tensorflow/python:state_ops",
-    ],
-)
-
-py_library(
-    name = "cross_device_ops",
-    srcs = ["cross_device_ops.py"],
-    srcs_version = "PY2AND3",
-    deps = [
-        ":cross_device_utils",
-        ":device_util",
-        ":reduce_util",
-        ":values",
-        "//tensorflow/python:array_ops",
-        "//tensorflow/python:device_lib",
-        "//tensorflow/python:framework_ops",
-        "//tensorflow/python:math_ops",
-        "//tensorflow/python:platform",
-        "//tensorflow/python:resource_variable_ops",
-        "//tensorflow/python/eager:context",
-        "@six_archive//:six",
-    ],
-)
-
-py_library(
-    name = "cross_device_utils",
-    srcs = ["cross_device_utils.py"],
-    srcs_version = "PY2AND3",
-    deps = [
-        ":all_reduce",
-        ":values",
-        "//tensorflow/python:array_ops",
-        "//tensorflow/python:collective_ops",
-        "//tensorflow/python:device",
-        "//tensorflow/python:dtypes",
-        "//tensorflow/python:framework_ops",
-        "//tensorflow/python:gradients",
-        "//tensorflow/python:math_ops",
-        "//tensorflow/python:nccl_ops",
-    ],
-)
-
-py_library(
-    name = "device_util",
-    srcs = ["device_util.py"],
-    srcs_version = "PY2AND3",
-    deps = [
-        "//tensorflow/python:device",
-        "//tensorflow/python:framework_ops",
-        "//tensorflow/python/eager:context",
-    ],
-)
-
-cuda_py_test(
-    name = "device_util_test",
-    srcs = ["device_util_test.py"],
-    additional_deps = [
-        ":device_util",
-        "//tensorflow/python:client_testlib",
-        "//tensorflow/python:framework_ops",
     ],
 )
 
@@ -205,7 +112,6 @@
     deps = [
         ":distribute_lib",
         ":mirrored_strategy",
->>>>>>> cdfa6f23
     ],
 )
 
