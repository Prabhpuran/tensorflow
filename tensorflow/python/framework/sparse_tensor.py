--- conflicted
+++ resolved
@@ -120,25 +120,6 @@
       values: A 1-D tensor of any type and shape `[N]`.
       dense_shape: A 1-D int64 tensor of shape `[ndims]`.
     """
-<<<<<<< HEAD
-    if isinstance(indices, tensor_spec.TensorSpec):
-      # TODO(b/133606651) Remove this code path -- replaced by TypeSpec.
-      if not isinstance(values, tensor_spec.TensorSpec):
-        raise TypeError("Expected values to be a TensorSpec")
-      if not isinstance(dense_shape, tensor_spec.TensorSpec):
-        raise TypeError("Expected dense_shape to be a TensorSpec")
-      if indices.dtype != dtypes.int64 or dense_shape.dtype != dtypes.int64:
-        raise TypeError("indices and dense_shape must have dtype=int64")
-    else:
-      with ops.name_scope(None, "SparseTensor", [indices, values, dense_shape]):
-        indices = ops.convert_to_tensor(
-            indices, name="indices", dtype=dtypes.int64)
-        # TODO(touts): Consider adding mutable_values() when 'values'
-        # is a VariableOp and updating users of SparseTensor.
-        values = ops.internal_convert_to_tensor(values, name="values")
-        dense_shape = ops.convert_to_tensor(
-            dense_shape, name="dense_shape", dtype=dtypes.int64)
-=======
     with ops.name_scope(None, "SparseTensor", [indices, values, dense_shape]):
       indices = ops.convert_to_tensor(
           indices, name="indices", dtype=dtypes.int64)
@@ -147,7 +128,6 @@
       values = ops.internal_convert_to_tensor(values, name="values")
       dense_shape = ops.convert_to_tensor(
           dense_shape, name="dense_shape", dtype=dtypes.int64)
->>>>>>> 6c553ffc
     self._indices = indices
     self._values = values
     self._dense_shape = dense_shape
@@ -277,33 +257,6 @@
 pywrap_tensorflow.RegisterType("SparseTensorValue", SparseTensorValue)
 
 
-<<<<<<< HEAD
-# TODO(b/133606651) Export this as tf.SparseTensorSpec.
-class SparseTensorSpec(type_spec.BatchableTypeSpec):
-  """Type specification for a `tf.SparseTensor`."""
-
-  __slots__ = ["_dense_shape", "_dtype"]
-
-  value_type = property(lambda self: SparseTensor)
-
-  def __init__(self, dense_shape=None, dtype=dtypes.float32):
-    """Constructs a type specification for a `tf.SparseTensor`.
-
-    Args:
-      dense_shape: The dense shape of the `SparseTensor`, or `None` to allow
-        any dense shape.
-      dtype: `tf.DType` of values in the `SparseTensor`.
-    """
-    self._dense_shape = tensor_shape.as_shape(dense_shape)
-    self._dtype = dtypes.as_dtype(dtype)
-
-  def _serialize(self):
-    return (self._dense_shape, self._dtype)
-
-  @property
-  def _component_specs(self):
-    rank = self._dense_shape.ndims
-=======
 @tf_export("SparseTensorSpec")
 class SparseTensorSpec(type_spec.BatchableTypeSpec):
   """Type specification for a `tf.SparseTensor`."""
@@ -339,7 +292,6 @@
   @property
   def _component_specs(self):
     rank = self._shape.ndims
->>>>>>> 6c553ffc
     num_values = None
     return [
         tensor_spec.TensorSpec([num_values, rank], dtypes.int64),
@@ -352,15 +304,11 @@
     return [value.indices, value.values, value.dense_shape]
 
   def _from_components(self, tensor_list):
-<<<<<<< HEAD
-    return SparseTensor(*tensor_list)
-=======
     if (all(isinstance(t, np.ndarray) for t in tensor_list) and
         not tf2.enabled()):
       return SparseTensorValue(*tensor_list)
     else:
       return SparseTensor(*tensor_list)
->>>>>>> 6c553ffc
 
   # The SparseTensorSpec tensor_list encoding uses (de)serialize_sparse ops
   # to (un)box the component tensors in a way that allows for batching &
@@ -381,11 +329,7 @@
 
   def _to_batched_tensor_list(self, value):
     dense_shape = tensor_util.constant_value_as_shape(value.dense_shape)
-<<<<<<< HEAD
-    if self._dense_shape.merge_with(dense_shape).ndims == 0:
-=======
     if self._shape.merge_with(dense_shape).ndims == 0:
->>>>>>> 6c553ffc
       raise ValueError(
           "Unbatching a sparse tensor is only supported for rank >= 1")
     return [gen_sparse_ops.serialize_many_sparse(
@@ -395,26 +339,13 @@
   def _from_compatible_tensor_list(self, tensor_list):
     tensor_list = gen_sparse_ops.deserialize_sparse(tensor_list[0], self._dtype)
     result = SparseTensor(*tensor_list)
-<<<<<<< HEAD
-    rank = self._dense_shape.ndims
-=======
     rank = self._shape.ndims
->>>>>>> 6c553ffc
     result.indices.set_shape([None, rank])
     result.dense_shape.set_shape([rank])
     return result
 
   def _batch(self, batch_size):
     return SparseTensorSpec(
-<<<<<<< HEAD
-        tensor_shape.TensorShape([batch_size]).concatenate(self._dense_shape),
-        self._dtype)
-
-  def _unbatch(self):
-    if self._dense_shape.ndims == 0:
-      raise ValueError("Unbatching a tensor is only supported for rank >= 1")
-    return SparseTensorSpec(self._dense_shape[1:], self._dtype)
-=======
         tensor_shape.TensorShape([batch_size]).concatenate(self._shape),
         self._dtype)
 
@@ -422,17 +353,12 @@
     if self._shape.ndims == 0:
       raise ValueError("Unbatching a tensor is only supported for rank >= 1")
     return SparseTensorSpec(self._shape[1:], self._dtype)
->>>>>>> 6c553ffc
 
   def _to_legacy_output_types(self):
     return self._dtype
 
   def _to_legacy_output_shapes(self):
-<<<<<<< HEAD
-    return self._dense_shape
-=======
     return self._shape
->>>>>>> 6c553ffc
 
   def _to_legacy_output_classes(self):
     return SparseTensor
