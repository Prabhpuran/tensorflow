# Copyright 2018 The TensorFlow Authors. All Rights Reserved.
#
# Licensed under the Apache License, Version 2.0 (the "License");
# you may not use this file except in compliance with the License.
# You may obtain a copy of the License at
#
#     http://www.apache.org/licenses/LICENSE-2.0
#
# Unless required by applicable law or agreed to in writing, software
# distributed under the License is distributed on an "AS IS" BASIS,
# WITHOUT WARRANTIES OR CONDITIONS OF ANY KIND, either express or implied.
# See the License for the specific language governing permissions and
# limitations under the License.
# ==============================================================================
"""Keras training and evaluation routines for eager execution.
"""
# pylint: disable=protected-access
from __future__ import absolute_import
from __future__ import division
from __future__ import print_function

import numpy as np

from tensorflow.python.eager.backprop import GradientTape
from tensorflow.python.framework import ops
from tensorflow.python.keras import backend
from tensorflow.python.keras.engine import training_utils
from tensorflow.python.keras.mixed_precision.experimental import loss_scale_optimizer
from tensorflow.python.keras.utils import losses_utils
from tensorflow.python.ops import math_ops
from tensorflow.python.ops.losses import util as tf_losses_utils
from tensorflow.python.platform import tf_logging as logging
from tensorflow.python.util import nest
from tensorflow.python.util.compat import collections_abc


def _eager_loss_fn(outputs, targets, loss_fn, output_name):
  with backend.name_scope(output_name + '_loss'):
    loss = loss_fn(targets, outputs)
  return loss


def _eager_metrics_fn(model, outputs, targets, sample_weights=None, masks=None):
  """Calculates the metrics for each output of the given model.

  Arguments:
      model: The model on which metrics are being calculated.
      outputs: The outputs of the given model.
      targets: The predictions or targets of the given model.
      sample_weights: Optional list of sample weights for each output.
      masks: Optional list of masks for each output.

  Returns:
      Returns the metric results for each output of the model.
  """
  outputs = nest.flatten(outputs)
  targets = nest.flatten(targets)
  # Invoke all(weighted and unweighted) metrics.
  metric_results = []
  if targets:
    # Insert None values corresponding to the targets that need to be skipped
    # on the model.
    if len(model._targets) != len(targets):
      new_targets = [
          None if t is None else targets.pop(0) for t in model._targets
      ]
      targets = new_targets

    metric_results = model._handle_metrics(
        outputs,
        targets=targets,
        sample_weights=sample_weights,
        masks=masks,
        return_weighted_and_unweighted_metrics=True,
        skip_target_masks=model._prepare_skip_target_masks())

  # Add metric results from the `add_metric` metrics.
  metric_results.extend([
      m.result()
      for m in model.metrics
      if m not in model._compile_metric_functions
  ])
  return metric_results


def _model_loss(model,
                inputs,
                targets,
                output_loss_metrics=None,
                sample_weights=None,
                training=False):
  """Calculates the loss for a given model.

  Arguments:
      model: The model on which metrics are being calculated.
      inputs: Either a dictionary of inputs to the model or a list of input
        arrays.
      targets: List of target arrays.
      output_loss_metrics: List of metrics that are used to aggregated output
        loss values.
      sample_weights: Optional list of sample weight arrays.
      training: Whether the model should be run in inference or training mode.

  Returns:
     Returns the model output, total loss, loss value calculated using the
     specified loss function and masks for each output. The total loss includes
     regularization losses and applies masking and sample weighting
     to the loss value.
  """
  # TODO(psv): Dedup code here with graph mode prepare_total_loss() fn.
  # Used to keep track of the total loss value (stateless).
  # eg., total_loss = loss_weight_1 * output_1_loss_fn(...) +
  #                   loss_weight_2 * output_2_loss_fn(...) +
  #                   layer losses.
  total_loss = 0
  kwargs = {}
  if model._expects_training_arg:
    kwargs['training'] = training
  if len(inputs) == 1 and not isinstance(inputs, dict):
    inputs = inputs[0]

  # Allow mixed `NumPy` and `EagerTensor` input here.
  if any(
      isinstance(input_t, (np.ndarray, float, int))
      for input_t in nest.flatten(inputs)):
    inputs = nest.map_structure(ops.convert_to_tensor, inputs)

  outs = model(inputs, **kwargs)
  outs = nest.flatten(outs)
  masks = [getattr(t, '_keras_mask', None) for t in outs]
  targets = nest.flatten(targets)

  # Used to keep track of individual output losses.
  output_losses = []

  with backend.name_scope('loss'):
    loss_fns = [
        loss_fn for loss_fn in model.loss_functions if loss_fn is not None
    ]
    for i, loss_fn in enumerate(loss_fns):
      weights = sample_weights[i] if sample_weights else None
      mask = masks[i]
      with backend.name_scope(model.output_names[i] + '_loss'):
        if mask is not None:
          mask = math_ops.cast(mask, outs[i].dtype)
          # Update weights with mask.
          if weights is None:
            weights = mask
          else:
            # Update dimensions of weights to match with mask if possible.
            mask, _, weights = (
                tf_losses_utils.squeeze_or_expand_dimensions(
                    mask, sample_weight=weights))
            weights *= mask

        if hasattr(loss_fn, 'reduction'):
          per_sample_losses = loss_fn.call(targets[i], outs[i])
          weighted_losses = losses_utils.compute_weighted_loss(
              per_sample_losses,
              sample_weight=weights,
              reduction=losses_utils.ReductionV2.NONE)
          loss_reduction = loss_fn.reduction

          # `AUTO` loss reduction defaults to `SUM_OVER_BATCH_SIZE` for all
          # compile use cases.
          if loss_reduction == losses_utils.ReductionV2.AUTO:
            loss_reduction = losses_utils.ReductionV2.SUM_OVER_BATCH_SIZE

          # Compute the stateless loss value.
          output_loss = losses_utils.reduce_weighted_loss(
              weighted_losses, reduction=loss_reduction)
        else:
          # Compute the stateless loss value for a custom loss class.
          # Here we assume that the class takes care of loss reduction
          # because if this class returns a vector value we cannot
          # differentiate between use case where a custom optimizer
          # expects a vector loss value vs unreduced per-sample loss value.
          output_loss = loss_fn(targets[i], outs[i], sample_weight=weights)
          loss_reduction = losses_utils.ReductionV2.SUM_OVER_BATCH_SIZE

      # If the number of outputs is 1 then we don't append the loss metric
      # associated with each model output. When there are multiple outputs
      # associated with a model, each output's loss is calculated and returned
      # as part of the loss_metrics.
      if len(model.outputs) > 1:
        # Keep track of the stateful output loss result.
        output_losses.append(output_loss_metrics[i](output_loss))

      # Scale output loss for distribution. For custom losses we assume
      # reduction was mean.
      if loss_reduction == losses_utils.ReductionV2.SUM_OVER_BATCH_SIZE:
        output_loss = losses_utils.scale_loss_for_distribution(output_loss)
      total_loss += model._loss_weights_list[i] * output_loss

    # Add regularization losses
    custom_losses = model.losses
    if custom_losses:
      total_loss += losses_utils.scale_loss_for_distribution(
          math_ops.add_n(custom_losses))

  return outs, total_loss, output_losses, masks


def _process_single_batch(model,
                          inputs,
                          targets,
                          output_loss_metrics=None,
                          sample_weights=None,
                          training=False):
  """Calculate the loss and gradient for one input batch.

     The model weights are updated if training is set to True.

  Arguments:
      model: Model whose loss has to be calculated.
      inputs: List of input arrays.
      targets: List of target arrays.
      output_loss_metrics: List of metrics that are used to aggregated output
        loss values.
      sample_weights: Optional list of sample weight arrays.
      training: The boolean represents if the weights of the model are updated.
              'fit' methods will set this to True while 'evaluate' methods will
              set this to False.

  Returns:
      output of the model, total loss, the loss and the mask
      associated with each output.

  Raises:
      ValueError: If the model has no loss to optimize.
  """
  with backend.eager_learning_phase_scope(1 if training else 0):
    current_trainable_state = model._get_trainable_state()
    model._set_trainable_state(model._compiled_trainable_state)
    with GradientTape() as tape:
      outs, total_loss, output_losses, masks = (
          _model_loss(
              model,
              inputs,
              targets,
              output_loss_metrics=output_loss_metrics,
              sample_weights=sample_weights,
              training=training))
      if total_loss is None:
        raise ValueError('The model cannot be run '
                         'because it has no loss to optimize.')
      if isinstance(model.optimizer, loss_scale_optimizer.LossScaleOptimizer):
        scaled_total_loss = model.optimizer.get_scaled_loss(total_loss)
      else:
        scaled_total_loss = total_loss
    if training:
      trainable_weights = model._unique_trainable_weights
      if trainable_weights:
        # TODO(tanzheny) b/132690565: Provide mechanism for user to override
        # model.train_on_batch.
        if hasattr(model, '_backwards'):
          model._backwards(tape, scaled_total_loss)
        else:
          grads = tape.gradient(scaled_total_loss, trainable_weights)
          if isinstance(model.optimizer,
                        loss_scale_optimizer.LossScaleOptimizer):
            grads = model.optimizer.get_unscaled_gradients(grads)
          model.optimizer.apply_gradients(zip(grads, trainable_weights))
      else:
        logging.warning('The list of trainable weights is empty. Make sure that'
                        ' you are not setting model.trainable to False before '
                        'compiling the model.')
    model._set_trainable_state(current_trainable_state)
    return outs, total_loss, output_losses, masks


def train_on_batch(model,
                   inputs,
                   targets,
                   sample_weights=None,
                   output_loss_metrics=None):
  """Calculates the loss and gradient updates for one input batch.

  Arguments:
      model: Model whose loss has to be calculated.
      inputs: Input batch data.
      targets: Target batch data.
      sample_weights: Sample weight batch data.
      output_loss_metrics: List of metrics that are used to aggregated output
        loss values.

  Returns:
      total loss and the loss associated with each output.
  """
<<<<<<< HEAD
  if isinstance(inputs, collections_abc.Sequence):
    if len(inputs) and tensor_util.is_tensor(inputs[0]):
      inputs = training_utils.cast_if_floating_to_model_input_dtypes(inputs,
                                                                     model)
      if targets:
        targets = training_utils.cast_if_floating_dtype(targets)
    else:
      inputs = training_utils.cast_if_floating_to_model_input_dtypes(
          [ops.convert_to_tensor(val) for val in inputs], model)
      if targets:
        targets = training_utils.cast_if_floating_dtype(
            [ops.convert_to_tensor(val) for val in targets])
=======
  if isinstance(inputs, collections.Sequence):
    inputs = training_utils.cast_to_model_input_dtypes(inputs, model)
    if targets:
      targets = training_utils.cast_if_floating_dtype(targets)
>>>>>>> 12481e7e
  if sample_weights:
    sample_weights = [
        training_utils.cast_if_floating_dtype(ops.convert_to_tensor(val))
        if val is not None else None for val in sample_weights
    ]

  outs, total_loss, output_losses, masks = (
      _process_single_batch(
          model,
          inputs,
          targets,
          sample_weights=sample_weights,
          training=True,
          output_loss_metrics=output_loss_metrics))
  if not isinstance(outs, list):
    outs = [outs]
  metrics_results = _eager_metrics_fn(
      model, outs, targets, sample_weights=sample_weights, masks=masks)
  total_loss = nest.flatten(total_loss)
  results = total_loss + output_losses + metrics_results

  return results


def test_on_batch(model,
                  inputs,
                  targets,
                  sample_weights=None,
                  output_loss_metrics=None):
  """Calculates the loss for one input batch.

  Arguments:
      model: Model whose loss has to be calculated.
      inputs: Input batch data.
      targets: Target batch data.
      sample_weights: Sample weight batch data.
      output_loss_metrics: List of metrics that are used to aggregated output
        loss values.

  Returns:
      total loss, loss and metrics associated with each output.
  """
<<<<<<< HEAD
  if isinstance(inputs, collections_abc.Sequence):
    if len(inputs) and tensor_util.is_tensor(inputs[0]):
      inputs = training_utils.cast_if_floating_to_model_input_dtypes(inputs,
                                                                     model)
      if targets:
        targets = training_utils.cast_if_floating_dtype(targets)
    else:
      inputs = training_utils.cast_if_floating_to_model_input_dtypes(
          [ops.convert_to_tensor(val) for val in inputs], model)
      if targets:
        targets = training_utils.cast_if_floating_dtype(
            [ops.convert_to_tensor(val) for val in targets])
=======
  if isinstance(inputs, collections.Sequence):
    inputs = training_utils.cast_to_model_input_dtypes(inputs, model)
    if targets:
      targets = training_utils.cast_if_floating_dtype(targets)
>>>>>>> 12481e7e
  if sample_weights:
    sample_weights = [
        training_utils.cast_if_floating_dtype(ops.convert_to_tensor(val))
        if val is not None else None for val in sample_weights
    ]
  with backend.eager_learning_phase_scope(0):
    outs, total_loss, output_losses, masks = (
        _model_loss(
            model,
            inputs,
            targets,
            sample_weights=sample_weights,
            training=False,
            output_loss_metrics=output_loss_metrics))
  if not isinstance(outs, list):
    outs = [outs]
  metrics_results = _eager_metrics_fn(
      model, outs, targets, sample_weights=sample_weights, masks=masks)
  total_loss = nest.flatten(total_loss)
  results = total_loss + output_losses + metrics_results

  return results<|MERGE_RESOLUTION|>--- conflicted
+++ resolved
@@ -287,25 +287,10 @@
   Returns:
       total loss and the loss associated with each output.
   """
-<<<<<<< HEAD
   if isinstance(inputs, collections_abc.Sequence):
-    if len(inputs) and tensor_util.is_tensor(inputs[0]):
-      inputs = training_utils.cast_if_floating_to_model_input_dtypes(inputs,
-                                                                     model)
-      if targets:
-        targets = training_utils.cast_if_floating_dtype(targets)
-    else:
-      inputs = training_utils.cast_if_floating_to_model_input_dtypes(
-          [ops.convert_to_tensor(val) for val in inputs], model)
-      if targets:
-        targets = training_utils.cast_if_floating_dtype(
-            [ops.convert_to_tensor(val) for val in targets])
-=======
-  if isinstance(inputs, collections.Sequence):
     inputs = training_utils.cast_to_model_input_dtypes(inputs, model)
     if targets:
       targets = training_utils.cast_if_floating_dtype(targets)
->>>>>>> 12481e7e
   if sample_weights:
     sample_weights = [
         training_utils.cast_if_floating_dtype(ops.convert_to_tensor(val))
@@ -348,25 +333,10 @@
   Returns:
       total loss, loss and metrics associated with each output.
   """
-<<<<<<< HEAD
   if isinstance(inputs, collections_abc.Sequence):
-    if len(inputs) and tensor_util.is_tensor(inputs[0]):
-      inputs = training_utils.cast_if_floating_to_model_input_dtypes(inputs,
-                                                                     model)
-      if targets:
-        targets = training_utils.cast_if_floating_dtype(targets)
-    else:
-      inputs = training_utils.cast_if_floating_to_model_input_dtypes(
-          [ops.convert_to_tensor(val) for val in inputs], model)
-      if targets:
-        targets = training_utils.cast_if_floating_dtype(
-            [ops.convert_to_tensor(val) for val in targets])
-=======
-  if isinstance(inputs, collections.Sequence):
     inputs = training_utils.cast_to_model_input_dtypes(inputs, model)
     if targets:
       targets = training_utils.cast_if_floating_dtype(targets)
->>>>>>> 12481e7e
   if sample_weights:
     sample_weights = [
         training_utils.cast_if_floating_dtype(ops.convert_to_tensor(val))
